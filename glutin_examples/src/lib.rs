use std::error::Error;
use std::ffi::{CStr, CString};
use std::num::NonZeroU32;
use std::ops::Deref;

use gl::types::GLfloat;
<<<<<<< HEAD
use raw_window_handle::HasRawWindowHandle;
use winit::application::ApplicationHandler;
use winit::event::{KeyEvent, WindowEvent};
use winit::event_loop::ActiveEventLoop;
=======
use raw_window_handle::HasWindowHandle;
use winit::event::{Event, KeyEvent, WindowEvent};
>>>>>>> c68d98f1
use winit::keyboard::{Key, NamedKey};
use winit::window::Window;

use glutin::config::{Config, ConfigTemplateBuilder};
use glutin::context::{ContextApi, ContextAttributesBuilder, PossiblyCurrentContext, Version};
use glutin::display::GetGlDisplay;
use glutin::prelude::*;
use glutin::surface::{Surface, SwapInterval, WindowSurface};

use glutin_winit::{self, DisplayBuilder, GlWindow};

pub mod gl {
    #![allow(clippy::all)]
    include!(concat!(env!("OUT_DIR"), "/gl_bindings.rs"));

    pub use Gles2 as Gl;
}

pub fn main(event_loop: winit::event_loop::EventLoop<()>) -> Result<(), Box<dyn Error>> {
<<<<<<< HEAD
    let mut app = Application::default();

    event_loop.run_app(&mut app)?;

    Ok(())
}

#[derive(Default)]
struct Application {
    // Renderer must be dropped the first as it uses the GL states from below.
    renderer: Option<Renderer>,
    gl_context: Option<PossiblyCurrentContext>,
    gl_surface: Option<Surface<WindowSurface>>,
    gl_config: Option<Config>,
    // Window must be dropped at the end.
    window: Option<Window>,
}

impl Application {
    fn create_window(&mut self, active_event_loop: &ActiveEventLoop) {
        // Only Windows requires the window to be present before creating the display.
        // Other platforms don't really need one.
        //
        // XXX if you don't care about running on Android or so you can safely remove
        // this condition and always pass the window builder.
        let window_attributes = cfg!(wgl_backend).then(|| {
            Window::default_attributes()
                .with_transparent(true)
                .with_title("Glutin triangle gradient example (press Escape to exit)")
        });

        // The template will match only the configurations supporting rendering
        // to windows.
        //
        // XXX We force transparency only on macOS, given that EGL on X11 doesn't
        // have it, but we still want to show window. The macOS situation is like
        // that, because we can query only one config at a time on it, but all
        // normal platforms will return multiple configs, so we can find the config
        // with transparency ourselves inside the `reduce`.
        let template =
            ConfigTemplateBuilder::new().with_alpha_size(8).with_transparency(cfg!(cgl_backend));

        let display_builder = DisplayBuilder::new().with_window_attributes(window_attributes);

        let (window, gl_config) = display_builder
            .build(active_event_loop, template, gl_config_picker)
            .expect("Failed to create Window.");

        println!("Picked a config with {} samples", gl_config.num_samples());

        let raw_window_handle = window.as_ref().map(|window| window.raw_window_handle());

        // XXX The display could be obtained from any object created by it, so we can
        // query it from the config.
        let gl_display = gl_config.display();

        // The context creation part.
        let context_attributes = ContextAttributesBuilder::new().build(raw_window_handle);

        // Since glutin by default tries to create OpenGL core context, which may not be
        // present we should try gles.
        let fallback_context_attributes = ContextAttributesBuilder::new()
            .with_context_api(ContextApi::Gles(None))
            .build(raw_window_handle);

        // There are also some old devices that support neither modern OpenGL nor GLES.
        // To support these we can try and create a 2.1 context.
        let legacy_context_attributes = ContextAttributesBuilder::new()
            .with_context_api(ContextApi::OpenGl(Some(Version::new(2, 1))))
            .build(raw_window_handle);

        let not_current_gl_context = unsafe {
            gl_display.create_context(&gl_config, &context_attributes).unwrap_or_else(|_| {
                gl_display.create_context(&gl_config, &fallback_context_attributes).unwrap_or_else(
                    |_| {
                        gl_display
                            .create_context(&gl_config, &legacy_context_attributes)
                            .expect("failed to create context")
                    },
                )
            })
        };

        self.window = window;
        self.gl_config = Some(gl_config);
        self.gl_context = Some(not_current_gl_context.treat_as_possibly_current());
    }
}

impl ApplicationHandler<()> for Application {
    fn resumed(&mut self, active_event_loop: &winit::event_loop::ActiveEventLoop) {
        let (gl_config, window) =
            if let Some(state) = self.gl_config.as_ref().zip(self.window.as_ref()) {
                state
            } else {
                self.create_window(active_event_loop);

                (self.gl_config.as_ref().unwrap(), self.window.as_ref().unwrap())
            };

        let attrs = window.build_surface_attributes(Default::default());
        let gl_surface =
            unsafe { gl_config.display().create_window_surface(gl_config, &attrs).unwrap() };

        let gl_context = self.gl_context.as_ref().unwrap();

        // Make it current.
        gl_context.make_current(&gl_surface).unwrap();
=======
    // Only Windows requires the window to be present before creating the display.
    // Other platforms don't really need one.
    //
    // XXX if you don't care about running on Android or so you can safely remove
    // this condition and always pass the window builder.
    let window_builder = cfg!(wgl_backend).then(|| {
        WindowBuilder::new()
            .with_transparent(true)
            .with_title("Glutin triangle gradient example (press Escape to exit)")
    });

    // The template will match only the configurations supporting rendering
    // to windows.
    //
    // XXX We force transparency only on macOS, given that EGL on X11 doesn't
    // have it, but we still want to show window. The macOS situation is like
    // that, because we can query only one config at a time on it, but all
    // normal platforms will return multiple configs, so we can find the config
    // with transparency ourselves inside the `reduce`.
    let template =
        ConfigTemplateBuilder::new().with_alpha_size(8).with_transparency(cfg!(cgl_backend));

    let display_builder = DisplayBuilder::new().with_window_builder(window_builder);

    let (mut window, gl_config) = display_builder.build(&event_loop, template, gl_config_picker)?;

    println!("Picked a config with {} samples", gl_config.num_samples());

    let raw_window_handle = window
        .as_ref()
        .and_then(|window| window.window_handle().ok())
        .map(|handle| handle.as_raw());

    // XXX The display could be obtained from any object created by it, so we can
    // query it from the config.
    let gl_display = gl_config.display();

    // The context creation part.
    let context_attributes = ContextAttributesBuilder::new().build(raw_window_handle);

    // Since glutin by default tries to create OpenGL core context, which may not be
    // present we should try gles.
    let fallback_context_attributes = ContextAttributesBuilder::new()
        .with_context_api(ContextApi::Gles(None))
        .build(raw_window_handle);

    // There are also some old devices that support neither modern OpenGL nor GLES.
    // To support these we can try and create a 2.1 context.
    let legacy_context_attributes = ContextAttributesBuilder::new()
        .with_context_api(ContextApi::OpenGl(Some(Version::new(2, 1))))
        .build(raw_window_handle);

    let mut not_current_gl_context = Some(unsafe {
        gl_display.create_context(&gl_config, &context_attributes).unwrap_or_else(|_| {
            gl_display.create_context(&gl_config, &fallback_context_attributes).unwrap_or_else(
                |_| {
                    gl_display
                        .create_context(&gl_config, &legacy_context_attributes)
                        .expect("failed to create context")
                },
            )
        })
    });
>>>>>>> c68d98f1

        // The context needs to be current for the Renderer to set up shaders and
        // buffers. It also performs function loading, which needs a current context on
        // WGL.
        self.renderer.get_or_insert_with(|| Renderer::new(&gl_config.display()));

        // Try setting vsync.
        if let Err(res) = gl_surface
            .set_swap_interval(gl_context, SwapInterval::Wait(NonZeroU32::new(1).unwrap()))
        {
            eprintln!("Error setting vsync: {res:?}");
        }

        self.gl_surface = Some(gl_surface);
    }

    fn suspended(&mut self, _event_loop: &winit::event_loop::ActiveEventLoop) {
        // This event is only raised on Android, where the backing NativeWindow for a GL
        // Surface can appear and disappear at any moment.
        println!("Android window removed");

        // Destroy the GL Surface and un-current the GL Context before ndk-glue releases
        // the window back to the system.
        let gl_context = self.gl_context.take().unwrap();
        gl_context.make_not_current().unwrap();
    }

    fn window_event(
        &mut self,
        event_loop: &winit::event_loop::ActiveEventLoop,
        _window_id: winit::window::WindowId,
        event: WindowEvent,
    ) {
        match event {
<<<<<<< HEAD
            WindowEvent::Resized(size) if size.width != 0 && size.height != 0 => {
                // Some platforms like EGL require resizing GL surface to update the size
                // Notable platforms here are Wayland and macOS, other don't require it
                // and the function is no-op, but it's wise to resize it for portability
                // reasons.
                if let Some((gl_context, gl_surface)) =
                    &self.gl_context.as_ref().zip(self.gl_surface.as_ref())
=======
            Event::Resumed => {
                #[cfg(android_platform)]
                println!("Android window available");

                let window = window.take().unwrap_or_else(|| {
                    let window_builder = WindowBuilder::new()
                        .with_transparent(true)
                        .with_title("Glutin triangle gradient example (press Escape to exit)");
                    glutin_winit::finalize_window(window_target, window_builder, &gl_config)
                        .unwrap()
                });

                let attrs = window
                    .build_surface_attributes(Default::default())
                    .expect("Failed to build surface attributes");
                let gl_surface = unsafe {
                    gl_config.display().create_window_surface(&gl_config, &attrs).unwrap()
                };

                // Make it current.
                let gl_context =
                    not_current_gl_context.take().unwrap().make_current(&gl_surface).unwrap();

                // The context needs to be current for the Renderer to set up shaders and
                // buffers. It also performs function loading, which needs a current context on
                // WGL.
                renderer.get_or_insert_with(|| Renderer::new(&gl_display));

                // Try setting vsync.
                if let Err(res) = gl_surface
                    .set_swap_interval(&gl_context, SwapInterval::Wait(NonZeroU32::new(1).unwrap()))
>>>>>>> c68d98f1
                {
                    gl_surface.resize(
                        gl_context,
                        NonZeroU32::new(size.width).unwrap(),
                        NonZeroU32::new(size.height).unwrap(),
                    );
                    let renderer = self.renderer.as_ref().unwrap();
                    renderer.resize(size.width as i32, size.height as i32);
                }
            },
            WindowEvent::CloseRequested
            | WindowEvent::KeyboardInput {
                event: KeyEvent { logical_key: Key::Named(NamedKey::Escape), .. },
                ..
            } => event_loop.exit(),
            WindowEvent::RedrawRequested => {
                if let Some(((gl_context, gl_surface), window)) = &self
                    .gl_context
                    .as_ref()
                    .zip(self.gl_surface.as_ref())
                    .zip(self.window.as_ref())
                {
                    let renderer = self.renderer.as_ref().unwrap();
                    renderer.draw();
                    window.request_redraw();

                    gl_surface.swap_buffers(gl_context).unwrap();
                }
            },
            _ => (),
        }
    }
}

// Find the config with the maximum number of samples, so our triangle will be
// smooth.
pub fn gl_config_picker(configs: Box<dyn Iterator<Item = Config> + '_>) -> Config {
    configs
        .reduce(|accum, config| {
            let transparency_check = config.supports_transparency().unwrap_or(false)
                & !accum.supports_transparency().unwrap_or(false);

            if transparency_check || config.num_samples() > accum.num_samples() {
                config
            } else {
                accum
            }
        })
        .unwrap()
}

pub struct Renderer {
    program: gl::types::GLuint,
    vao: gl::types::GLuint,
    vbo: gl::types::GLuint,
    gl: gl::Gl,
}

impl Renderer {
    pub fn new<D: GlDisplay>(gl_display: &D) -> Self {
        unsafe {
            let gl = gl::Gl::load_with(|symbol| {
                let symbol = CString::new(symbol).unwrap();
                gl_display.get_proc_address(symbol.as_c_str()).cast()
            });

            if let Some(renderer) = get_gl_string(&gl, gl::RENDERER) {
                println!("Running on {}", renderer.to_string_lossy());
            }
            if let Some(version) = get_gl_string(&gl, gl::VERSION) {
                println!("OpenGL Version {}", version.to_string_lossy());
            }

            if let Some(shaders_version) = get_gl_string(&gl, gl::SHADING_LANGUAGE_VERSION) {
                println!("Shaders version on {}", shaders_version.to_string_lossy());
            }

            let vertex_shader = create_shader(&gl, gl::VERTEX_SHADER, VERTEX_SHADER_SOURCE);
            let fragment_shader = create_shader(&gl, gl::FRAGMENT_SHADER, FRAGMENT_SHADER_SOURCE);

            let program = gl.CreateProgram();

            gl.AttachShader(program, vertex_shader);
            gl.AttachShader(program, fragment_shader);

            gl.LinkProgram(program);

            gl.UseProgram(program);

            gl.DeleteShader(vertex_shader);
            gl.DeleteShader(fragment_shader);

            let mut vao = std::mem::zeroed();
            gl.GenVertexArrays(1, &mut vao);
            gl.BindVertexArray(vao);

            let mut vbo = std::mem::zeroed();
            gl.GenBuffers(1, &mut vbo);
            gl.BindBuffer(gl::ARRAY_BUFFER, vbo);
            gl.BufferData(
                gl::ARRAY_BUFFER,
                (VERTEX_DATA.len() * std::mem::size_of::<f32>()) as gl::types::GLsizeiptr,
                VERTEX_DATA.as_ptr() as *const _,
                gl::STATIC_DRAW,
            );

            let pos_attrib = gl.GetAttribLocation(program, b"position\0".as_ptr() as *const _);
            let color_attrib = gl.GetAttribLocation(program, b"color\0".as_ptr() as *const _);
            gl.VertexAttribPointer(
                pos_attrib as gl::types::GLuint,
                2,
                gl::FLOAT,
                0,
                5 * std::mem::size_of::<f32>() as gl::types::GLsizei,
                std::ptr::null(),
            );
            gl.VertexAttribPointer(
                color_attrib as gl::types::GLuint,
                3,
                gl::FLOAT,
                0,
                5 * std::mem::size_of::<f32>() as gl::types::GLsizei,
                (2 * std::mem::size_of::<f32>()) as *const () as *const _,
            );
            gl.EnableVertexAttribArray(pos_attrib as gl::types::GLuint);
            gl.EnableVertexAttribArray(color_attrib as gl::types::GLuint);

            Self { program, vao, vbo, gl }
        }
    }

    pub fn draw(&self) {
        self.draw_with_clear_color(0.1, 0.1, 0.1, 0.9)
    }

    pub fn draw_with_clear_color(
        &self,
        red: GLfloat,
        green: GLfloat,
        blue: GLfloat,
        alpha: GLfloat,
    ) {
        unsafe {
            self.gl.UseProgram(self.program);

            self.gl.BindVertexArray(self.vao);
            self.gl.BindBuffer(gl::ARRAY_BUFFER, self.vbo);

            self.gl.ClearColor(red, green, blue, alpha);
            self.gl.Clear(gl::COLOR_BUFFER_BIT);
            self.gl.DrawArrays(gl::TRIANGLES, 0, 3);
        }
    }

    pub fn resize(&self, width: i32, height: i32) {
        unsafe {
            self.gl.Viewport(0, 0, width, height);
        }
    }
}

impl Deref for Renderer {
    type Target = gl::Gl;

    fn deref(&self) -> &Self::Target {
        &self.gl
    }
}

impl Drop for Renderer {
    fn drop(&mut self) {
        unsafe {
            self.gl.DeleteProgram(self.program);
            self.gl.DeleteBuffers(1, &self.vbo);
            self.gl.DeleteVertexArrays(1, &self.vao);
        }
    }
}

unsafe fn create_shader(
    gl: &gl::Gl,
    shader: gl::types::GLenum,
    source: &[u8],
) -> gl::types::GLuint {
    let shader = gl.CreateShader(shader);
    gl.ShaderSource(shader, 1, [source.as_ptr().cast()].as_ptr(), std::ptr::null());
    gl.CompileShader(shader);
    shader
}

fn get_gl_string(gl: &gl::Gl, variant: gl::types::GLenum) -> Option<&'static CStr> {
    unsafe {
        let s = gl.GetString(variant);
        (!s.is_null()).then(|| CStr::from_ptr(s.cast()))
    }
}

#[rustfmt::skip]
static VERTEX_DATA: [f32; 15] = [
    -0.5, -0.5,  1.0,  0.0,  0.0,
     0.0,  0.5,  0.0,  1.0,  0.0,
     0.5, -0.5,  0.0,  0.0,  1.0,
];

const VERTEX_SHADER_SOURCE: &[u8] = b"
#version 100
precision mediump float;

attribute vec2 position;
attribute vec3 color;

varying vec3 v_color;

void main() {
    gl_Position = vec4(position, 0.0, 1.0);
    v_color = color;
}
\0";

const FRAGMENT_SHADER_SOURCE: &[u8] = b"
#version 100
precision mediump float;

varying vec3 v_color;

void main() {
    gl_FragColor = vec4(v_color, 1.0);
}
\0";<|MERGE_RESOLUTION|>--- conflicted
+++ resolved
@@ -4,15 +4,10 @@
 use std::ops::Deref;
 
 use gl::types::GLfloat;
-<<<<<<< HEAD
-use raw_window_handle::HasRawWindowHandle;
+use raw_window_handle::HasWindowHandle;
 use winit::application::ApplicationHandler;
 use winit::event::{KeyEvent, WindowEvent};
 use winit::event_loop::ActiveEventLoop;
-=======
-use raw_window_handle::HasWindowHandle;
-use winit::event::{Event, KeyEvent, WindowEvent};
->>>>>>> c68d98f1
 use winit::keyboard::{Key, NamedKey};
 use winit::window::Window;
 
@@ -32,7 +27,6 @@
 }
 
 pub fn main(event_loop: winit::event_loop::EventLoop<()>) -> Result<(), Box<dyn Error>> {
-<<<<<<< HEAD
     let mut app = Application::default();
 
     event_loop.run_app(&mut app)?;
@@ -83,7 +77,10 @@
 
         println!("Picked a config with {} samples", gl_config.num_samples());
 
-        let raw_window_handle = window.as_ref().map(|window| window.raw_window_handle());
+        let raw_window_handle = window
+            .as_ref()
+            .and_then(|window| window.window_handle().ok())
+            .map(|handle| handle.as_raw());
 
         // XXX The display could be obtained from any object created by it, so we can
         // query it from the config.
@@ -133,7 +130,7 @@
                 (self.gl_config.as_ref().unwrap(), self.window.as_ref().unwrap())
             };
 
-        let attrs = window.build_surface_attributes(Default::default());
+        let attrs = window.build_surface_attributes(Default::default()).unwrap();
         let gl_surface =
             unsafe { gl_config.display().create_window_surface(gl_config, &attrs).unwrap() };
 
@@ -141,71 +138,6 @@
 
         // Make it current.
         gl_context.make_current(&gl_surface).unwrap();
-=======
-    // Only Windows requires the window to be present before creating the display.
-    // Other platforms don't really need one.
-    //
-    // XXX if you don't care about running on Android or so you can safely remove
-    // this condition and always pass the window builder.
-    let window_builder = cfg!(wgl_backend).then(|| {
-        WindowBuilder::new()
-            .with_transparent(true)
-            .with_title("Glutin triangle gradient example (press Escape to exit)")
-    });
-
-    // The template will match only the configurations supporting rendering
-    // to windows.
-    //
-    // XXX We force transparency only on macOS, given that EGL on X11 doesn't
-    // have it, but we still want to show window. The macOS situation is like
-    // that, because we can query only one config at a time on it, but all
-    // normal platforms will return multiple configs, so we can find the config
-    // with transparency ourselves inside the `reduce`.
-    let template =
-        ConfigTemplateBuilder::new().with_alpha_size(8).with_transparency(cfg!(cgl_backend));
-
-    let display_builder = DisplayBuilder::new().with_window_builder(window_builder);
-
-    let (mut window, gl_config) = display_builder.build(&event_loop, template, gl_config_picker)?;
-
-    println!("Picked a config with {} samples", gl_config.num_samples());
-
-    let raw_window_handle = window
-        .as_ref()
-        .and_then(|window| window.window_handle().ok())
-        .map(|handle| handle.as_raw());
-
-    // XXX The display could be obtained from any object created by it, so we can
-    // query it from the config.
-    let gl_display = gl_config.display();
-
-    // The context creation part.
-    let context_attributes = ContextAttributesBuilder::new().build(raw_window_handle);
-
-    // Since glutin by default tries to create OpenGL core context, which may not be
-    // present we should try gles.
-    let fallback_context_attributes = ContextAttributesBuilder::new()
-        .with_context_api(ContextApi::Gles(None))
-        .build(raw_window_handle);
-
-    // There are also some old devices that support neither modern OpenGL nor GLES.
-    // To support these we can try and create a 2.1 context.
-    let legacy_context_attributes = ContextAttributesBuilder::new()
-        .with_context_api(ContextApi::OpenGl(Some(Version::new(2, 1))))
-        .build(raw_window_handle);
-
-    let mut not_current_gl_context = Some(unsafe {
-        gl_display.create_context(&gl_config, &context_attributes).unwrap_or_else(|_| {
-            gl_display.create_context(&gl_config, &fallback_context_attributes).unwrap_or_else(
-                |_| {
-                    gl_display
-                        .create_context(&gl_config, &legacy_context_attributes)
-                        .expect("failed to create context")
-                },
-            )
-        })
-    });
->>>>>>> c68d98f1
 
         // The context needs to be current for the Renderer to set up shaders and
         // buffers. It also performs function loading, which needs a current context on
@@ -240,7 +172,6 @@
         event: WindowEvent,
     ) {
         match event {
-<<<<<<< HEAD
             WindowEvent::Resized(size) if size.width != 0 && size.height != 0 => {
                 // Some platforms like EGL require resizing GL surface to update the size
                 // Notable platforms here are Wayland and macOS, other don't require it
@@ -248,39 +179,6 @@
                 // reasons.
                 if let Some((gl_context, gl_surface)) =
                     &self.gl_context.as_ref().zip(self.gl_surface.as_ref())
-=======
-            Event::Resumed => {
-                #[cfg(android_platform)]
-                println!("Android window available");
-
-                let window = window.take().unwrap_or_else(|| {
-                    let window_builder = WindowBuilder::new()
-                        .with_transparent(true)
-                        .with_title("Glutin triangle gradient example (press Escape to exit)");
-                    glutin_winit::finalize_window(window_target, window_builder, &gl_config)
-                        .unwrap()
-                });
-
-                let attrs = window
-                    .build_surface_attributes(Default::default())
-                    .expect("Failed to build surface attributes");
-                let gl_surface = unsafe {
-                    gl_config.display().create_window_surface(&gl_config, &attrs).unwrap()
-                };
-
-                // Make it current.
-                let gl_context =
-                    not_current_gl_context.take().unwrap().make_current(&gl_surface).unwrap();
-
-                // The context needs to be current for the Renderer to set up shaders and
-                // buffers. It also performs function loading, which needs a current context on
-                // WGL.
-                renderer.get_or_insert_with(|| Renderer::new(&gl_display));
-
-                // Try setting vsync.
-                if let Err(res) = gl_surface
-                    .set_swap_interval(&gl_context, SwapInterval::Wait(NonZeroU32::new(1).unwrap()))
->>>>>>> c68d98f1
                 {
                     gl_surface.resize(
                         gl_context,
