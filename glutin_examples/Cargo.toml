[package]
name = "glutin_examples"
version = "0.1.3"
authors = ["Kirill Chibisov <contact@kchibisov.com>"]
description = "Examples for glutin"
repository = "https://github.com/rust-windowing/glutin"
license = "Apache-2.0"
readme = "../README.md"
rust-version = "1.70.0"
edition = "2021"
publish = false

[features]
default = ["egl", "glx", "x11", "wayland", "wgl"]
egl = ["glutin-winit/egl", "png"]
glx = ["glutin-winit/glx"]
wgl = ["glutin-winit/wgl"]
x11 = ["glutin-winit/x11"]
wayland = ["glutin-winit/wayland", "winit/wayland-dlopen", "winit/wayland-csd-adwaita"]

[dependencies]
glutin = { path = "../glutin", default-features = false }
glutin-winit = { path = "../glutin-winit", default-features = false }
png = { version = "0.17.6", optional = true }
<<<<<<< HEAD
raw-window-handle = "0.5"
winit = { version = "0.30.0", default-features = false, features = ["rwh_05"] }

[target.'cfg(target_os = "android")'.dependencies]
winit = { version = "0.30.0", default-features = false, features = ["android-native-activity", "rwh_05"] }
=======
raw-window-handle = "0.6"
winit = { version = "0.29.2", default-features = false, features = ["rwh_05"] }

[target.'cfg(target_os = "android")'.dependencies]
winit = { version = "0.29.2", default-features = false, features = ["android-native-activity", "rwh_06"] }
>>>>>>> c68d98f1

[build-dependencies]
gl_generator = "0.14"
cfg_aliases = "0.2.1"

[[example]]
name = "android"
crate-type = ["cdylib"]

[[example]]
name = "egl_device"
required-features = ["egl"]<|MERGE_RESOLUTION|>--- conflicted
+++ resolved
@@ -22,19 +22,11 @@
 glutin = { path = "../glutin", default-features = false }
 glutin-winit = { path = "../glutin-winit", default-features = false }
 png = { version = "0.17.6", optional = true }
-<<<<<<< HEAD
-raw-window-handle = "0.5"
+raw-window-handle = "0.6"
 winit = { version = "0.30.0", default-features = false, features = ["rwh_05"] }
 
 [target.'cfg(target_os = "android")'.dependencies]
-winit = { version = "0.30.0", default-features = false, features = ["android-native-activity", "rwh_05"] }
-=======
-raw-window-handle = "0.6"
-winit = { version = "0.29.2", default-features = false, features = ["rwh_05"] }
-
-[target.'cfg(target_os = "android")'.dependencies]
-winit = { version = "0.29.2", default-features = false, features = ["android-native-activity", "rwh_06"] }
->>>>>>> c68d98f1
+winit = { version = "0.30.0", default-features = false, features = ["android-native-activity", "rwh_06"] }
 
 [build-dependencies]
 gl_generator = "0.14"
